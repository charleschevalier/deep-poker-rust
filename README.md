# Deep learning AI for poker in Rust

This project was a way for me to test new things:
- Rust ownership system & multi-threading
- The [candle](https://github.com/huggingface/candle) deep learning library
- Self-play reinforcement learning w/ PPO

It ended up as a quite complete project. I did not want to use any existing reinforcement learning library like OpenAI's Gymnasium in order to make sure I can tweak the whole process, and to build a Rust-only project.
<<<<<<< HEAD
=======

## Architecture

It is based mostly on the [AlphaHoldem paper](https://ojs.aaai.org/index.php/AAAI/article/view/20394) with adaptations for more than 2 players, implementing:
>>>>>>> f731b70f

## Architecture

It is based mostly on the [AlphaHoldem paper](https://ojs.aaai.org/index.php/AAAI/article/view/20394) with adaptations for more than 2 players, implementing:
- Pseudo-siamese embedding layer with convolution & residual connections
- Actor / critic architecture
- Trinal-clip PPO
- A pool of agents for self-play with ELO rating
<<<<<<< HEAD
- Use of epsilon-greedy algorithm and entropy to favor exploration

## Experiments

I ran it on a 32-core CPU and a 8GB RTX 2070 GPU also used for display, so the model is not very big and would need to be larger to reach the same level of performance as AlphaHoldem. But it still converges to a valid strategy.
=======
- Use of epsilon-greedy algorithm and entropy to favor exploration (do not seem to improve the convergence by much)

## Experiments

I ran it on a 32-core CPU and a 8GB RTX 2070 GPU also used for display, so the model is not very big and would need to be larger to reach the same level of performance as AlphaHoldem. In consequence, convergence is very slow.
>>>>>>> f731b70f

My conclusion is that there are two very important factors to have good results with this approach:

- The training hardware, so obviously the model size. AlphaHoldem was trained on 8x NVIDIA Titan V GPUs. I had to move rollout & tournament updates to CPU to improve performance on my computer. The current batch size and learning rate are also much lower on my hardware, so it is slow to converge.

- How agents are selected for self-play. A wrong selection of agents can lead to very exotic strategies. I also believe that having some agents pretrained with hand histories, or on CFR implementations would help faster convergence. Having different pools of agents with different strategies would help too, like the [AlphaStar AI](https://deepmind.google/discover/blog/alphastar-grandmaster-level-in-starcraft-ii-using-multi-agent-reinforcement-learning/).<|MERGE_RESOLUTION|>--- conflicted
+++ resolved
@@ -6,13 +6,6 @@
 - Self-play reinforcement learning w/ PPO
 
 It ended up as a quite complete project. I did not want to use any existing reinforcement learning library like OpenAI's Gymnasium in order to make sure I can tweak the whole process, and to build a Rust-only project.
-<<<<<<< HEAD
-=======
-
-## Architecture
-
-It is based mostly on the [AlphaHoldem paper](https://ojs.aaai.org/index.php/AAAI/article/view/20394) with adaptations for more than 2 players, implementing:
->>>>>>> f731b70f
 
 ## Architecture
 
@@ -21,19 +14,11 @@
 - Actor / critic architecture
 - Trinal-clip PPO
 - A pool of agents for self-play with ELO rating
-<<<<<<< HEAD
-- Use of epsilon-greedy algorithm and entropy to favor exploration
-
-## Experiments
-
-I ran it on a 32-core CPU and a 8GB RTX 2070 GPU also used for display, so the model is not very big and would need to be larger to reach the same level of performance as AlphaHoldem. But it still converges to a valid strategy.
-=======
 - Use of epsilon-greedy algorithm and entropy to favor exploration (do not seem to improve the convergence by much)
 
 ## Experiments
 
 I ran it on a 32-core CPU and a 8GB RTX 2070 GPU also used for display, so the model is not very big and would need to be larger to reach the same level of performance as AlphaHoldem. In consequence, convergence is very slow.
->>>>>>> f731b70f
 
 My conclusion is that there are two very important factors to have good results with this approach:
 
